--- conflicted
+++ resolved
@@ -115,17 +115,18 @@
             <optional>true</optional>
         </dependency>
 
-<<<<<<< HEAD
 		<!-- OpenSearch Vector Store-->
 		<dependency>
 			<groupId>org.springframework.ai</groupId>
 			<artifactId>spring-ai-opensearch-store</artifactId>
-=======
+			<version>${project.parent.version}</version>
+			<optional>true</optional>
+		</dependency>
+
 		<!-- Typesense Vector Store-->
 		<dependency>
 			<groupId>org.springframework.ai</groupId>
 			<artifactId>spring-ai-typesense-store</artifactId>
->>>>>>> ab290162
 			<version>${project.parent.version}</version>
 			<optional>true</optional>
 		</dependency>
