package org.springframework.ai.chat.client;

import java.io.IOException;
import java.net.URL;
import java.nio.charset.Charset;
import java.util.ArrayList;
import java.util.Arrays;
import java.util.HashMap;
import java.util.HashSet;
import java.util.List;
import java.util.Map;
import java.util.concurrent.ConcurrentHashMap;
import java.util.function.Consumer;

import reactor.core.publisher.Flux;

import org.springframework.ai.chat.messages.Media;
import org.springframework.ai.chat.messages.Message;
import org.springframework.ai.chat.messages.SystemMessage;
import org.springframework.ai.chat.messages.UserMessage;
import org.springframework.ai.chat.model.ChatModel;
import org.springframework.ai.chat.model.ChatResponse;
import org.springframework.ai.chat.model.StreamingChatModel;
import org.springframework.ai.chat.prompt.ChatOptions;
import org.springframework.ai.chat.prompt.Prompt;
import org.springframework.ai.chat.prompt.PromptTemplate;
import org.springframework.ai.converter.BeanOutputConverter;
import org.springframework.ai.converter.StructuredOutputConverter;
import org.springframework.ai.model.function.FunctionCallback;
import org.springframework.ai.model.function.FunctionCallbackWrapper;
import org.springframework.ai.model.function.FunctionCallingOptions;
import org.springframework.core.ParameterizedTypeReference;
import org.springframework.core.io.Resource;
import org.springframework.util.Assert;
import org.springframework.util.CollectionUtils;
import org.springframework.util.MimeType;
import org.springframework.util.StringUtils;

/**
 * The default implementation of {@link ChatClient} as created by the
 * {@link Builder#build()} } method.
 *
 * @author Mark Pollack
 * @author Christian Tzolov
 * @author Josh Long
 * @author Arjen Poutsma
 * @since 1.0.0
 */
public class DefaultChatClient implements ChatClient {

	private final ChatModel chatModel;

	private final DefaultChatClientRequestSpec defaultChatClientRequest;

	public DefaultChatClient(ChatModel chatModel, DefaultChatClientRequestSpec defaultChatClientRequest) {
		this.chatModel = chatModel;
		this.defaultChatClientRequest = defaultChatClientRequest;
	}

	@Override
	public ChatClientRequestSpec prompt() {
		return new DefaultChatClientRequestSpec(this.defaultChatClientRequest);
	}

	@Override
	public ChatClientPromptRequestSpec prompt(Prompt prompt) {
		return new DefaultChatClientPromptRequestSpec(this.chatModel, prompt);
	}

	/**
	 * Return a {@code ChatClient2Builder} to create a new {@code ChatClient} whose
	 * settings are replicated from this {@code ChatClientRequest}.
	 */
	@Override
	public Builder mutate() {
		return this.defaultChatClientRequest.mutate();
	}

<<<<<<< HEAD
	/**
	 * use the new fluid DSL starting in {@link #prompt()}
	 * @param prompt the {@link Prompt prompt} object
	 * @return a {@link ChatResponse chat response}
	 * @deprecated This method is deprecated
	 */
	@Deprecated(forRemoval = true, since = "1.0.0 M1")
	@Override
	public ChatResponse call(Prompt prompt) {
		return this.chatModel.call(prompt);
=======
	public static class DefaultPromptUserSpec implements PromptUserSpec {

		private String text = "";

		private final Map<String, Object> params = new HashMap<>();

		private final List<Media> media = new ArrayList<>();

		@Override
		public PromptUserSpec media(Media... media) {
			this.media.addAll(Arrays.asList(media));
			return this;
		}

		@Override
		public PromptUserSpec media(MimeType mimeType, URL url) {
			this.media.add(new Media(mimeType, url));
			return this;
		}

		@Override
		public PromptUserSpec media(MimeType mimeType, Resource resource) {
			this.media.add(new Media(mimeType, resource));
			return this;
		}

		@Override
		public PromptUserSpec text(String text) {
			this.text = text;
			return this;
		}

		@Override
		public PromptUserSpec text(Resource text, Charset charset) {
			try {
				this.text(text.getContentAsString(charset));
			}
			catch (IOException e) {
				throw new RuntimeException(e);
			}
			return this;
		}

		@Override
		public PromptUserSpec text(Resource text) {
			this.text(text, Charset.defaultCharset());
			return this;
		}

		@Override
		public PromptUserSpec param(String k, Object v) {
			this.params.put(k, v);
			return this;
		}

		@Override
		public PromptUserSpec params(Map<String, Object> p) {
			this.params.putAll(p);
			return this;
		}

		protected String text() {
			return this.text;
		}

		protected Map<String, Object> params() {
			return this.params;
		}

		protected List<Media> media() {
			return this.media;
		}

	}

	public static class DefaultPromptSystemSpec implements PromptSystemSpec {

		private String text = "";

		private final Map<String, Object> params = new HashMap<>();

		@Override
		public PromptSystemSpec text(String text) {
			this.text = text;
			return this;
		}

		@Override
		public PromptSystemSpec text(Resource text, Charset charset) {
			try {
				this.text(text.getContentAsString(charset));
			}
			catch (IOException e) {
				throw new RuntimeException(e);
			}
			return this;
		}

		@Override
		public PromptSystemSpec text(Resource text) {
			this.text(text, Charset.defaultCharset());
			return this;
		}

		@Override
		public PromptSystemSpec param(String k, Object v) {
			this.params.put(k, v);
			return this;
		}

		@Override
		public PromptSystemSpec params(Map<String, Object> p) {
			this.params.putAll(p);
			return this;
		}

		protected String text() {
			return this.text;
		}

		protected Map<String, Object> params() {
			return this.params;
		}

	}

	public static class DefaultAdvisorSpec implements AdvisorSpec {

		private List<RequestResponseAdvisor> advisors = new ArrayList<>();

		private final Map<String, Object> params = new HashMap<>();

		public AdvisorSpec param(String k, Object v) {
			this.params.put(k, v);
			return this;
		}

		public AdvisorSpec params(Map<String, Object> p) {
			this.params.putAll(p);
			return this;
		}

		public AdvisorSpec advisors(RequestResponseAdvisor... advisors) {
			this.advisors.addAll(List.of(advisors));
			return this;
		}

		public AdvisorSpec advisors(List<RequestResponseAdvisor> advisors) {
			this.advisors.addAll(advisors);
			return this;
		}

		public List<RequestResponseAdvisor> getAdvisors() {
			return advisors;
		}

		public Map<String, Object> getParams() {
			return params;
		}

	}

	public static class DefaultCallResponseSpec implements CallResponseSpec {

		private final DefaultChatClientRequestSpec request;

		private final ChatModel chatModel;

		public DefaultCallResponseSpec(ChatModel chatModel, DefaultChatClientRequestSpec request) {
			this.chatModel = chatModel;
			this.request = request;
		}

		public <T> ResponseEntity<ChatResponse, T> responseEntity(Class<T> type) {
			Assert.notNull(type, "the class must be non-null");
			return doResponseEntity(new BeanOutputConverter<T>(type));
		}

		public <T> ResponseEntity<ChatResponse, T> responseEntity(ParameterizedTypeReference<T> type) {
			return doResponseEntity(new BeanOutputConverter<T>(type));
		}

		public <T> ResponseEntity<ChatResponse, T> responseEntity(
				StructuredOutputConverter<T> structuredOutputConverter) {
			return doResponseEntity(structuredOutputConverter);
		}

		protected <T> ResponseEntity<ChatResponse, T> doResponseEntity(StructuredOutputConverter<T> boc) {
			var chatResponse = doGetChatResponse(this.request, boc.getFormat());
			var responseContent = chatResponse.getResult().getOutput().getContent();
			T entity = boc.convert(responseContent);

			return new ResponseEntity<>(chatResponse, entity);
		}

		public <T> T entity(ParameterizedTypeReference<T> type) {
			return doSingleWithBeanOutputConverter(new BeanOutputConverter<T>(type));
		}

		public <T> T entity(StructuredOutputConverter<T> structuredOutputConverter) {
			return doSingleWithBeanOutputConverter(structuredOutputConverter);
		}

		private <T> T doSingleWithBeanOutputConverter(StructuredOutputConverter<T> boc) {
			var chatResponse = doGetChatResponse(this.request, boc.getFormat());
			var stringResponse = chatResponse.getResult().getOutput().getContent();
			return boc.convert(stringResponse);
		}

		public <T> T entity(Class<T> type) {
			Assert.notNull(type, "the class must be non-null");
			var boc = new BeanOutputConverter<T>(type);
			return doSingleWithBeanOutputConverter(boc);
		}

		private ChatResponse doGetChatResponse() {
			return this.doGetChatResponse(this.request, "");
		}

		private ChatResponse doGetChatResponse(DefaultChatClientRequestSpec inputRequest, String formatParam) {

			Map<String, Object> context = new ConcurrentHashMap<>();
			context.putAll(inputRequest.getAdvisorParams());
			DefaultChatClientRequestSpec advisedRequest = DefaultChatClientRequestSpec.adviseOnRequest(inputRequest,
					context);

			var processedUserText = StringUtils.hasText(formatParam)
					? advisedRequest.getUserText() + System.lineSeparator() + "{spring_ai_soc_format}"
					: advisedRequest.getUserText();

			Map<String, Object> userParams = new HashMap<>(advisedRequest.getUserParams());
			if (StringUtils.hasText(formatParam)) {
				userParams.put("spring_ai_soc_format", formatParam);
			}

			var messages = new ArrayList<Message>(advisedRequest.getMessages());
			var textsAreValid = (StringUtils.hasText(processedUserText)
					|| StringUtils.hasText(advisedRequest.getSystemText()));
			if (textsAreValid) {
				if (StringUtils.hasText(advisedRequest.getSystemText())
						|| !advisedRequest.getSystemParams().isEmpty()) {
					var systemMessage = new SystemMessage(
							new PromptTemplate(advisedRequest.getSystemText(), advisedRequest.getSystemParams())
								.render());
					messages.add(systemMessage);
				}
				UserMessage userMessage = null;
				if (!CollectionUtils.isEmpty(userParams)) {
					userMessage = new UserMessage(new PromptTemplate(processedUserText, userParams).render(),
							advisedRequest.getMedia());
				}
				else {
					userMessage = new UserMessage(processedUserText, advisedRequest.getMedia());
				}
				messages.add(userMessage);
			}

			if (advisedRequest.getChatOptions() instanceof FunctionCallingOptions functionCallingOptions) {
				if (!advisedRequest.getFunctionNames().isEmpty()) {
					functionCallingOptions.setFunctions(new HashSet<>(advisedRequest.getFunctionNames()));
				}
				if (!advisedRequest.getFunctionCallbacks().isEmpty()) {
					functionCallingOptions.setFunctionCallbacks(advisedRequest.getFunctionCallbacks());
				}
			}
			var prompt = new Prompt(messages, advisedRequest.getChatOptions());
			var chatResponse = this.chatModel.call(prompt);

			ChatResponse advisedResponse = chatResponse;
			// apply the advisors on response
			if (!CollectionUtils.isEmpty(inputRequest.getAdvisors())) {
				var currentAdvisors = new ArrayList<>(inputRequest.getAdvisors());
				for (RequestResponseAdvisor advisor : currentAdvisors) {
					advisedResponse = advisor.adviseResponse(advisedResponse, context);
				}
			}

			return advisedResponse;
		}

		public ChatResponse chatResponse() {
			return doGetChatResponse();
		}

		public String content() {
			return doGetChatResponse().getResult().getOutput().getContent();
		}

	}

	public static class DefaultStreamResponseSpec implements StreamResponseSpec {

		private final DefaultChatClientRequestSpec request;

		private final ChatModel chatModel;

		public DefaultStreamResponseSpec(ChatModel chatModel, DefaultChatClientRequestSpec request) {
			this.chatModel = chatModel;
			this.request = request;
		}

		private Flux<ChatResponse> doGetFluxChatResponse(DefaultChatClientRequestSpec inputRequest) {

			Map<String, Object> context = new ConcurrentHashMap<>();
			context.putAll(inputRequest.getAdvisorParams());
			DefaultChatClientRequestSpec advisedRequest = DefaultChatClientRequestSpec.adviseOnRequest(inputRequest,
					context);

			String processedUserText = advisedRequest.getUserText();
			Map<String, Object> userParams = new HashMap<>(advisedRequest.getUserParams());

			var messages = new ArrayList<Message>(advisedRequest.getMessages());
			var textsAreValid = (StringUtils.hasText(processedUserText)
					|| StringUtils.hasText(advisedRequest.getSystemText()));
			if (textsAreValid) {
				UserMessage userMessage = null;
				if (!CollectionUtils.isEmpty(userParams)) {
					userMessage = new UserMessage(new PromptTemplate(processedUserText, userParams).render(),
							advisedRequest.getMedia());
				}
				else {
					userMessage = new UserMessage(processedUserText, advisedRequest.getMedia());
				}
				if (StringUtils.hasText(advisedRequest.getSystemText())
						|| !advisedRequest.getSystemParams().isEmpty()) {
					var systemMessage = new SystemMessage(
							new PromptTemplate(advisedRequest.getSystemText(), advisedRequest.getSystemParams())
								.render());
					messages.add(systemMessage);
				}
				messages.add(userMessage);
			}

			if (advisedRequest.getChatOptions() instanceof

			FunctionCallingOptions functionCallingOptions) {
				if (!advisedRequest.getFunctionNames().isEmpty()) {
					functionCallingOptions.setFunctions(new HashSet<>(advisedRequest.getFunctionNames()));
				}
				if (!advisedRequest.getFunctionCallbacks().isEmpty()) {
					functionCallingOptions.setFunctionCallbacks(advisedRequest.getFunctionCallbacks());
				}
			}
			var prompt = new Prompt(messages, advisedRequest.getChatOptions());

			var fluxChatResponse = this.chatModel.stream(prompt);

			Flux<ChatResponse> advisedResponse = fluxChatResponse;
			// apply the advisors on response
			if (!CollectionUtils.isEmpty(inputRequest.getAdvisors())) {
				var currentAdvisors = new ArrayList<>(inputRequest.getAdvisors());
				for (RequestResponseAdvisor advisor : currentAdvisors) {
					advisedResponse = advisor.adviseResponse(advisedResponse, context);
				}
			}

			return advisedResponse;
		}

		public Flux<ChatResponse> chatResponse() {
			return doGetFluxChatResponse(this.request);
		}

		public Flux<String> content() {
			return doGetFluxChatResponse(this.request).map(r -> {
				if (r.getResult() == null || r.getResult().getOutput() == null
						|| r.getResult().getOutput().getContent() == null) {
					return "";
				}
				return r.getResult().getOutput().getContent();
			}).filter(v -> StringUtils.hasLength(v));
		}

	}

	public static class DefaultChatClientRequestSpec implements ChatClientRequestSpec {

		private final ChatModel chatModel;

		private String userText = "";

		private String systemText = "";

		private ChatOptions chatOptions;

		private final List<Media> media = new ArrayList<>();

		private final List<String> functionNames = new ArrayList<>();

		private final List<FunctionCallback> functionCallbacks = new ArrayList<>();

		private final List<Message> messages = new ArrayList<>();

		private final Map<String, Object> userParams = new HashMap<>();

		private final Map<String, Object> systemParams = new HashMap<>();

		private List<RequestResponseAdvisor> advisors = new ArrayList<>();

		private final Map<String, Object> advisorParams = new HashMap<>();

		public String getUserText() {
			return userText;
		}

		public Map<String, Object> getUserParams() {
			return userParams;
		}

		public String getSystemText() {
			return systemText;
		}

		public Map<String, Object> getSystemParams() {
			return systemParams;
		}

		public ChatOptions getChatOptions() {
			return chatOptions;
		}

		public List<RequestResponseAdvisor> getAdvisors() {
			return advisors;
		}

		public Map<String, Object> getAdvisorParams() {
			return advisorParams;
		}

		public List<Message> getMessages() {
			return messages;
		}

		public List<Media> getMedia() {
			return media;
		}

		public List<String> getFunctionNames() {
			return this.functionNames;
		}

		public List<FunctionCallback> getFunctionCallbacks() {
			return functionCallbacks;
		}

		/* copy constructor */
		DefaultChatClientRequestSpec(DefaultChatClientRequestSpec ccr) {
			this(ccr.chatModel, ccr.userText, ccr.userParams, ccr.systemText, ccr.systemParams, ccr.functionCallbacks,
					ccr.messages, ccr.functionNames, ccr.media, ccr.chatOptions, ccr.advisors, ccr.advisorParams);
		}

		public DefaultChatClientRequestSpec(ChatModel chatModel, String userText, Map<String, Object> userParams,
				String systemText, Map<String, Object> systemParams, List<FunctionCallback> functionCallbacks,
				List<Message> messages, List<String> functionNames, List<Media> media, ChatOptions chatOptions,
				List<RequestResponseAdvisor> advisors, Map<String, Object> advisorParams) {

			this.chatModel = chatModel;
			this.chatOptions = chatOptions != null ? chatOptions : chatModel.getDefaultOptions();

			this.userText = userText;
			this.userParams.putAll(userParams);
			this.systemText = systemText;
			this.systemParams.putAll(systemParams);

			this.functionNames.addAll(functionNames);
			this.functionCallbacks.addAll(functionCallbacks);
			this.messages.addAll(messages);
			this.media.addAll(media);
			this.advisors.addAll(advisors);
			this.advisorParams.putAll(advisorParams);
		}

		/**
		 * Return a {@code ChatClient2Builder} to create a new {@code ChatClient2} whose
		 * settings are replicated from this {@code ChatClientRequest}.
		 */
		public Builder mutate() {
			DefaultChatClientBuilder builder = (DefaultChatClientBuilder) ChatClient.builder(chatModel)
				.defaultSystem(s -> s.text(this.systemText).params(this.systemParams))
				.defaultUser(u -> u.text(this.userText)
					.params(this.userParams)
					.media(this.media.toArray(new Media[this.media.size()])))
				.defaultOptions(this.chatOptions)
				.defaultFunctions(StringUtils.toStringArray(this.functionNames));

			// workaround to set the missing fields.
			builder.defaultRequest.getMessages().addAll(this.messages);
			builder.defaultRequest.getFunctionCallbacks().addAll(this.functionCallbacks);

			return builder;
		}

		public ChatClientRequestSpec advisors(Consumer<ChatClient.AdvisorSpec> consumer) {
			Assert.notNull(consumer, "the consumer must be non-null");
			var as = new DefaultAdvisorSpec();
			consumer.accept(as);
			this.advisorParams.putAll(as.getParams());
			this.advisors.addAll(as.getAdvisors());
			return this;
		}

		public ChatClientRequestSpec advisors(RequestResponseAdvisor... advisors) {
			Assert.notNull(advisors, "the advisors must be non-null");
			this.advisors.addAll(List.of(advisors));
			return this;
		}

		public ChatClientRequestSpec advisors(List<RequestResponseAdvisor> advisors) {
			Assert.notNull(advisors, "the advisors must be non-null");
			this.advisors.addAll(advisors);
			return this;
		}

		public ChatClientRequestSpec messages(Message... messages) {
			Assert.notNull(messages, "the messages must be non-null");
			this.messages.addAll(List.of(messages));
			return this;
		}

		public ChatClientRequestSpec messages(List<Message> messages) {
			Assert.notNull(messages, "the messages must be non-null");
			this.messages.addAll(messages);
			return this;
		}

		public <T extends ChatOptions> ChatClientRequestSpec options(T options) {
			Assert.notNull(options, "the options must be non-null");
			this.chatOptions = options;
			return this;
		}

		public <I, O> ChatClientRequestSpec function(String name, String description,
				java.util.function.Function<I, O> function) {

			Assert.hasText(name, "the name must be non-null and non-empty");
			Assert.hasText(description, "the description must be non-null and non-empty");
			Assert.notNull(function, "the function must be non-null");

			var fcw = FunctionCallbackWrapper.builder(function)
				.withDescription(description)
				.withName(name)
				.withResponseConverter(Object::toString)
				.build();
			this.functionCallbacks.add(fcw);
			return this;
		}

		public ChatClientRequestSpec functions(String... functionBeanNames) {
			Assert.notNull(functionBeanNames, "the functionBeanNames must be non-null");
			this.functionNames.addAll(List.of(functionBeanNames));
			return this;
		}

		public ChatClientRequestSpec system(String text) {
			Assert.notNull(text, "the text must be non-null");
			this.systemText = text;
			return this;
		}

		public ChatClientRequestSpec system(Resource textResource, Charset charset) {

			Assert.notNull(textResource, "the text resource must be non-null");
			Assert.notNull(charset, "the charset must be non-null");

			try {
				this.systemText = textResource.getContentAsString(charset);
			}
			catch (IOException e) {
				throw new RuntimeException(e);
			}
			return this;
		}

		public ChatClientRequestSpec system(Resource text) {
			Assert.notNull(text, "the text resource must be non-null");
			return this.system(text, Charset.defaultCharset());
		}

		public ChatClientRequestSpec system(Consumer<PromptSystemSpec> consumer) {

			Assert.notNull(consumer, "the consumer must be non-null");

			var ss = new DefaultPromptSystemSpec();
			consumer.accept(ss);
			this.systemText = StringUtils.hasText(ss.text()) ? ss.text() : this.systemText;
			this.systemParams.putAll(ss.params());

			return this;
		}

		public ChatClientRequestSpec user(String text) {
			Assert.notNull(text, "the text must be non-null");
			this.userText = text;
			return this;
		}

		public ChatClientRequestSpec user(Resource text, Charset charset) {

			Assert.notNull(text, "the text resource must be non-null");
			Assert.notNull(charset, "the charset must be non-null");

			try {
				this.userText = text.getContentAsString(charset);
			}
			catch (IOException e) {
				throw new RuntimeException(e);
			}
			return this;
		}

		public ChatClientRequestSpec user(Resource text) {
			Assert.notNull(text, "the text resource must be non-null");
			return this.user(text, Charset.defaultCharset());
		}

		public ChatClientRequestSpec user(Consumer<PromptUserSpec> consumer) {
			Assert.notNull(consumer, "the consumer must be non-null");

			var us = new DefaultPromptUserSpec();
			consumer.accept(us);
			this.userText = StringUtils.hasText(us.text()) ? us.text() : this.userText;
			this.userParams.putAll(us.params());
			this.media.addAll(us.media());
			return this;
		}

		public CallResponseSpec call() {
			return new DefaultCallResponseSpec(chatModel, this);
		}

		public StreamResponseSpec stream() {
			return new DefaultStreamResponseSpec(chatModel, this);
		}

		public static DefaultChatClientRequestSpec adviseOnRequest(DefaultChatClientRequestSpec inputRequest,
				Map<String, Object> context) {

			DefaultChatClientRequestSpec advisedRequest = inputRequest;

			if (!CollectionUtils.isEmpty(inputRequest.advisors)) {
				AdvisedRequest adviseRequest = new AdvisedRequest(inputRequest.chatModel, inputRequest.userText,
						inputRequest.systemText, inputRequest.chatOptions, inputRequest.media,
						inputRequest.functionNames, inputRequest.functionCallbacks, inputRequest.messages,
						inputRequest.userParams, inputRequest.systemParams, inputRequest.advisors,
						inputRequest.advisorParams);

				// apply the advisors onRequest
				var currentAdvisors = new ArrayList<>(inputRequest.advisors);
				for (RequestResponseAdvisor advisor : currentAdvisors) {
					adviseRequest = advisor.adviseRequest(adviseRequest, context);
				}

				advisedRequest = new DefaultChatClientRequestSpec(adviseRequest.chatModel(), adviseRequest.userText(),
						adviseRequest.userParams(), adviseRequest.systemText(), adviseRequest.systemParams(),
						adviseRequest.functionCallbacks(), adviseRequest.messages(), adviseRequest.functionNames(),
						adviseRequest.media(), adviseRequest.chatOptions(), adviseRequest.advisors(),
						adviseRequest.advisorParams());
			}

			return advisedRequest;
		}

	}

	// Prompt

	public static class DefaultCallPromptResponseSpec implements CallPromptResponseSpec {

		private final ChatModel chatModel;

		private final Prompt prompt;

		public DefaultCallPromptResponseSpec(ChatModel chatModel, Prompt prompt) {
			this.chatModel = chatModel;
			this.prompt = prompt;
		}

		public String content() {
			return doGetChatResponse(this.prompt).getResult().getOutput().getContent();
		}

		public List<String> contents() {
			return doGetChatResponse(this.prompt).getResults().stream().map(r -> r.getOutput().getContent()).toList();
		}

		public ChatResponse chatResponse() {
			return doGetChatResponse(this.prompt);
		}

		private ChatResponse doGetChatResponse(Prompt prompt) {
			return chatModel.call(prompt);
		}

	}

	public static class DefaultStreamPromptResponseSpec implements StreamPromptResponseSpec {

		private final Prompt prompt;

		private final StreamingChatModel chatModel;

		public DefaultStreamPromptResponseSpec(StreamingChatModel streamingChatModel, Prompt prompt) {
			this.chatModel = streamingChatModel;
			this.prompt = prompt;
		}

		public Flux<ChatResponse> chatResponse() {
			return doGetFluxChatResponse(this.prompt);
		}

		private Flux<ChatResponse> doGetFluxChatResponse(Prompt prompt) {
			return this.chatModel.stream(prompt);
		}

		public Flux<String> content() {
			return doGetFluxChatResponse(this.prompt).map(r -> {
				if (r.getResult() == null || r.getResult().getOutput() == null
						|| r.getResult().getOutput().getContent() == null) {
					return "";
				}
				return r.getResult().getOutput().getContent();
			}).filter(v -> StringUtils.hasText(v));
		}

	}

	public static class DefaultChatClientPromptRequestSpec implements ChatClientPromptRequestSpec {

		private final ChatModel chatModel;

		private final Prompt prompt;

		public DefaultChatClientPromptRequestSpec(ChatModel chatModel, Prompt prompt) {
			this.chatModel = chatModel;
			this.prompt = prompt;
		}

		public CallPromptResponseSpec call() {
			return new DefaultCallPromptResponseSpec(this.chatModel, this.prompt);
		}

		public StreamPromptResponseSpec stream() {
			return new DefaultStreamPromptResponseSpec((StreamingChatModel) this.chatModel, this.prompt);
		}

>>>>>>> 64378dfc
	}

}<|MERGE_RESOLUTION|>--- conflicted
+++ resolved
@@ -76,18 +76,6 @@
 		return this.defaultChatClientRequest.mutate();
 	}
 
-<<<<<<< HEAD
-	/**
-	 * use the new fluid DSL starting in {@link #prompt()}
-	 * @param prompt the {@link Prompt prompt} object
-	 * @return a {@link ChatResponse chat response}
-	 * @deprecated This method is deprecated
-	 */
-	@Deprecated(forRemoval = true, since = "1.0.0 M1")
-	@Override
-	public ChatResponse call(Prompt prompt) {
-		return this.chatModel.call(prompt);
-=======
 	public static class DefaultPromptUserSpec implements PromptUserSpec {
 
 		private String text = "";
@@ -833,7 +821,6 @@
 			return new DefaultStreamPromptResponseSpec((StreamingChatModel) this.chatModel, this.prompt);
 		}
 
->>>>>>> 64378dfc
 	}
 
 }