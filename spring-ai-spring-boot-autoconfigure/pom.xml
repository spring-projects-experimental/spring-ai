--- conflicted
+++ resolved
@@ -267,12 +267,15 @@
 			<optional>true</optional>
 		</dependency>
 
-<<<<<<< HEAD
+
 		<!-- Typesense vector store -->
 		<dependency>
 			<groupId>org.springframework.ai</groupId>
 			<artifactId>spring-ai-typesense-store</artifactId>
-=======
+			<version>${project.parent.version}</version>
+			<optional>true</optional>
+		</dependency>
+
 		<dependency>
 			<groupId>org.springframework.ai</groupId>
 			<artifactId>spring-ai-minimax</artifactId>
@@ -283,7 +286,6 @@
 		<dependency>
 			<groupId>org.springframework.ai</groupId>
 			<artifactId>spring-ai-zhipuai</artifactId>
->>>>>>> fbfc87e8
 			<version>${project.parent.version}</version>
 			<optional>true</optional>
 		</dependency>
