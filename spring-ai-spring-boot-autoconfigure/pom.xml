--- conflicted
+++ resolved
@@ -268,16 +268,17 @@
 		</dependency>
 
 		<dependency>
-<<<<<<< HEAD
 			<groupId>com.azure.spring</groupId>
 			<artifactId>spring-cloud-azure-starter-active-directory</artifactId>
 			<version>5.8.0</version>
-=======
+		</dependency>
+
+
+		<dependency>
 			<groupId>org.springframework.ai</groupId>
 			<artifactId>spring-ai-minimax</artifactId>
 			<version>${project.parent.version}</version>
 			<optional>true</optional>
->>>>>>> 6b674014
 		</dependency>
 
 		<!-- test dependencies -->
