--- conflicted
+++ resolved
@@ -44,7 +44,6 @@
 
 		<dependency>
 			<groupId>org.springframework.experimental.ai</groupId>
-<<<<<<< HEAD
 			<artifactId>spring-ai-aws-bedrock</artifactId>
 			<version>${project.parent.version}</version>
 			<optional>true</optional>
@@ -54,13 +53,12 @@
 			<artifactId>spring-cloud-aws-starter</artifactId>
 			<version>3.0.2</version>
 		</dependency>
-
-=======
+    
+    <dependency>
 			<artifactId>spring-ai-huggingface</artifactId>
 			<version>${project.parent.version}</version>
 			<optional>true</optional>
 		</dependency>
->>>>>>> bc12d436
 
 		<dependency>
 			<groupId>org.springframework.boot</groupId>
