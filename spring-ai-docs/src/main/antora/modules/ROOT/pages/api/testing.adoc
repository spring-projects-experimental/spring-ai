= Evaluation Testing

Testing AI applications requires evaluating the generated content to ensure the AI model has not produced a hallucinated response.

One method to evaluate the response is to use the AI model itself for evaluation. Select the best AI model for the evaluation, which may not be the same model used to generate the response.

The Spring AI interface for evaluating responses is `Evaluator`, defined as:



[source,java]
----
@FunctionalInterface
public interface Evaluator {
    EvaluationResponse evaluate(EvaluationRequest evaluationRequest)
}
----

The input to the evaluation is the `EvaluationRequest` defined as

[source,java]
----
public class EvaluationRequest {

	private final String userText;

	private final List<Content> dataList;

	private final String responseContent;

	public EvaluationRequest(String userText, List<Content> dataList, String responseContent) {
		this.userText = userText;
		this.dataList = dataList;
		this.responseContent = responseContent;
	}

  ...
}
----

* `userText`: The raw input from the user as a `String`
* `dataList`: Contextual data, such as from Retrieval Augmented Generation, appended to the raw input.
* `responseContent`: The AI model's response content as a `String`

== RelevancyEvaluator

One implementation is the `RelevancyEvaluator`, which uses the AI model for evaluation. More implementations will be available in future releases.

The `RelevancyEvaluator` uses the input (`userText`) and the AI model's output (`chatResponse`) to ask the question:

[source, text]
----
Your task is to evaluate if the response for the query
is in line with the context information provided.\n
You have two options to answer. Either YES/ NO.\n
Answer - YES, if the response for the query
is in line with context information otherwise NO.\n
Query: \n {query}\n
Response: \n {response}\n
Context: \n {context}\n
Answer: "
----

Here is an example of a JUnit test that performs a RAG query over a PDF document loaded into a Vector Store and then evaluates if the response is relevant to the user text.

[source,java]
----
@Test
void testEvaluation() {

    dataController.delete();
    dataController.load();

    String userText = "What is the purpose of Carina?";

    String responseContent = ChatClient.builder(chatModel)
            .build().prompt()
            .advisors(new QuestionAnswerAdvisor(vectorStore, SearchRequest.defaults()))
            .user(userText)
            .call()
            .content();

    var relevancyEvaluator = new RelevancyEvaluator(ChatClient.builder(chatModel));

    EvaluationRequest evaluationRequest = new EvaluationRequest(userText,
            (List<Content>) response.getMetadata().get(QuestionAnswerAdvisor.RETRIEVED_DOCUMENTS), responseContent);

    EvaluationResponse evaluationResponse = relevancyEvaluator.evaluate(evaluationRequest);

    assertTrue(evaluationResponse.isPass(), "Response is not relevant to the question");

}
----

The code above is from the example application located https://github.com/rd-1-2022/ai-azure-rag.git[here].

<<<<<<< HEAD
== FactCheckingEvaluator

The FactCheckingEvaluator is another implementation of the Evaluator interface, designed to assess the factual accuracy of AI-generated responses against provided context. This evaluator helps detect and reduce hallucinations in AI outputs by verifying if a given statement (claim) is logically supported by the provided context (document).

The 'claim' and 'document' are presented to the AI model for evaluation. Smaller and more efficient AI models dedicated to this purpose are available, such as Bespoke's Minicheck, which helps reduce the cost of performing these checks compared to flagship models like GPT-4. Minicheck is also available for use through Ollama.


=== Usage
The FactCheckingEvaluator constructor takes a ChatClient.Builder as a parameter:

[source,java]
----
public FactCheckingEvaluator(ChatClient.Builder chatClientBuilder) {
  this.chatClientBuilder = chatClientBuilder;
}
----
The evaluator uses the following prompt template for fact-checking:
[source,text]
----
Document: {document}
Claim: {claim}
----
Where `+{document}+` is the context information, and `+{claim}+` is the AI model's response to be evaluated.

=== Example
Here's an example of how to use the FactCheckingEvaluator with an Ollama-based ChatModel, specifically the Bespoke-Minicheck model:

[source,java]
----
@Test
void testFactChecking() {
  // Set up the Ollama API
  OllamaApi ollamaApi = new OllamaApi("http://localhost:11434");

  ChatModel chatModel = new OllamaChatModel(ollamaApi,
				OllamaOptions.builder().withModel(BESPOKE_MINICHECK).withNumPredict(2).withTemperature(0.0d).build())


  // Create the FactCheckingEvaluator
  var factCheckingEvaluator = new FactCheckingEvaluator(ChatClient.builder(chatModel));

  // Example context and claim
  String context = "The Earth is the third planet from the Sun and the only astronomical object known to harbor life.";
  String claim = "The Earth is the fourth planet from the Sun.";

  // Create an EvaluationRequest
  EvaluationRequest evaluationRequest = new EvaluationRequest(context, Collections.emptyList(), claim);

  // Perform the evaluation
  EvaluationResponse evaluationResponse = factCheckingEvaluator.evaluate(evaluationRequest);

  assertFalse(evaluationResponse.isPass(), "The claim should not be supported by the context");

}
----

== CorrectnessEvaluator

Whereas `FactCheckingEvaluator` establishes if the generated content is factual given some context data, `CorrectnessEvaluator` determines if the generated content is correct, as compared with a reference answer that is correct. It also produces a score (with a range of 1 to 5) the gauge how correct the generated content is.
=======
== CorrectnessEvaluator

Whereas `RelevancyEvaluator` establishes if the generated content is relevant to the input, `CorrectnessEvaluator` determines if the generated content is correct, as compared with a reference answer that is correct. It also produces a score (with a range of 1 to 5) the gauge how correct the generated content is.
>>>>>>> 91001346

The `CorrectnessEvaluator` submits the following system prompt to the AI model as guidelines for determining correctness:

[source,text]
----
You are an expert evaluation system for a question answering chatbot.
You are given the following information:
- a user query, and
- a generated answer
You may also be given a reference answer to use for reference in your evaluation.
Your job is to judge the relevance and correctness of the generated answer.
Output a single score that represents a holistic evaluation.
Follow these guidelines for scoring:
- Your score has to be between 1 and 5, where 1 is the worst and 5 is the best.
- If the generated answer is not relevant to the user query,
you should give a score of 1.
- If the generated answer is relevant but contains mistakes,
you should give a score between 2 and 3.
- If the generated answer is relevant and fully correct,
you should give a score between 4 and 5.
Example Response:
4.0
The generated answer has the exact same metrics as the reference answer,
but it is not as concise.
----

Along with the system prompt, the query input, generated answer, and the reference answer are provided in the user prompt:

[source,text]
----
{query}
## Reference Answer
{reference_answer}
## Generated Answer
{generated_answer}
----

Here is an example of a JUnit test that performs a RAG query over a PDF document loaded into a Vector Store and then evaluates if the response is relevant to the user text.

[source,java]
----
<<<<<<< HEAD
=======
@Test
>>>>>>> 91001346
void testEvaluation() {
    String userText = "Why is the sky blue?";

    ChatResponse response = ChatClient.builder(chatModel)
            .build().prompt()
            .user(userText)
            .call()
            .chatResponse();

    var correctnessEvaluator = new CorrectnessEvaluator(ChatClient.builder(chatModel), 3.5f);

    EvaluationResponse evaluationResponse = correctnessEvaluator.evaluate(
    new EvaluationRequest(
        question,
        List.of(),
        "Light scattering makes the sky blue."));

    assertTrue(evaluationResponse.isPass(), "Response is incorrect");
}
----

The `CorrectnessEvaluator` is created with a `ChatClient` as well as a threshold that the score must be greater than or equal to in order for the evaluation to be considered correct.<|MERGE_RESOLUTION|>--- conflicted
+++ resolved
@@ -94,7 +94,6 @@
 
 The code above is from the example application located https://github.com/rd-1-2022/ai-azure-rag.git[here].
 
-<<<<<<< HEAD
 == FactCheckingEvaluator
 
 The FactCheckingEvaluator is another implementation of the Evaluator interface, designed to assess the factual accuracy of AI-generated responses against provided context. This evaluator helps detect and reduce hallucinations in AI outputs by verifying if a given statement (claim) is logically supported by the provided context (document).
@@ -154,11 +153,6 @@
 == CorrectnessEvaluator
 
 Whereas `FactCheckingEvaluator` establishes if the generated content is factual given some context data, `CorrectnessEvaluator` determines if the generated content is correct, as compared with a reference answer that is correct. It also produces a score (with a range of 1 to 5) the gauge how correct the generated content is.
-=======
-== CorrectnessEvaluator
-
-Whereas `RelevancyEvaluator` establishes if the generated content is relevant to the input, `CorrectnessEvaluator` determines if the generated content is correct, as compared with a reference answer that is correct. It also produces a score (with a range of 1 to 5) the gauge how correct the generated content is.
->>>>>>> 91001346
 
 The `CorrectnessEvaluator` submits the following system prompt to the AI model as guidelines for determining correctness:
 
@@ -200,10 +194,7 @@
 
 [source,java]
 ----
-<<<<<<< HEAD
-=======
 @Test
->>>>>>> 91001346
 void testEvaluation() {
     String userText = "Why is the sky blue?";
 
