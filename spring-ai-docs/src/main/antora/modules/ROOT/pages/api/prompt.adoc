--- conflicted
+++ resolved
@@ -24,11 +24,7 @@
 
 === Prompt
 
-<<<<<<< HEAD
-It is common to use the `generate` method of `ChatClient` that takes a `Prompt` instance and returns an `AiResponse`.
-=======
 It is common to use the `generate` method of `ChatClient` that takes a `Prompt` instance and returns an `ChatResponse`.
->>>>>>> 6043edac
 
 The Prompt class functions as a container for an organized series of Message objects, with each one forming a segment of the overall prompt.
 Every Message embodies a unique role within the prompt, differing in its content and intent.
